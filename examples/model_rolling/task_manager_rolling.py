--- conflicted
+++ resolved
@@ -17,69 +17,8 @@
 from qlib.workflow.task.manage import TaskManager, run_task
 from qlib.workflow.task.collect import RecorderCollector
 from qlib.model.ens.group import RollingGroup
-<<<<<<< HEAD
-from qlib.model.trainer import TrainerRM, task_train
-
-
-data_handler_config = {
-    "start_time": "2008-01-01",
-    "end_time": "2020-08-01",
-    "fit_start_time": "2008-01-01",
-    "fit_end_time": "2014-12-31",
-    "instruments": "csi100",
-}
-
-dataset_config = {
-    "class": "DatasetH",
-    "module_path": "qlib.data.dataset",
-    "kwargs": {
-        "handler": {
-            "class": "Alpha158",
-            "module_path": "qlib.contrib.data.handler",
-            "kwargs": data_handler_config,
-        },
-        "segments": {
-            "train": ("2008-01-01", "2014-12-31"),
-            "valid": ("2015-01-01", "2016-12-31"),
-            "test": ("2017-01-01", "2020-08-01"),
-        },
-    },
-}
-
-record_config = [
-    {
-        "class": "SignalRecord",
-        "module_path": "qlib.workflow.record_temp",
-    },
-    {
-        "class": "SigAnaRecord",
-        "module_path": "qlib.workflow.record_temp",
-    },
-]
-
-# use lgb
-task_lgb_config = {
-    "model": {
-        "class": "LGBModel",
-        "module_path": "qlib.contrib.model.gbdt",
-    },
-    "dataset": dataset_config,
-    "record": record_config,
-}
-
-# use xgboost
-task_xgboost_config = {
-    "model": {
-        "class": "XGBModel",
-        "module_path": "qlib.contrib.model.xgboost",
-    },
-    "dataset": dataset_config,
-    "record": record_config,
-}
-=======
 from qlib.model.trainer import TrainerRM
 from qlib.tests.config import CSI100_RECORD_LGB_TASK_CONFIG, CSI100_RECORD_XGBOOST_TASK_CONFIG
->>>>>>> 4ff0c4fb
 
 
 class RollingTaskExample:
